--- conflicted
+++ resolved
@@ -12,11 +12,8 @@
                        slime-fancy-inspector
                        slime-fancy-trace
                        slime-fuzzy
-<<<<<<< HEAD
                        slime-macrostep
-=======
                        slime-mdot-fu
->>>>>>> 7642b16d
                        slime-presentations
                        slime-scratch
                        slime-references
